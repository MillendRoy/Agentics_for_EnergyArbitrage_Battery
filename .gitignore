__pycache__/
build/
dist/
*.egg-info/
.pytest_cache/
*.pyc
*.py[cod]
.DS_Store
.vscode

# pyenv
.python-version

# Environments
.env
.venv

# mypy
.mypy_cache/
.dmypy.json
dmypy.json

# JetBrains
.idea/

/coverage.xml
/.coverage


# Agentics
agentics.code-workspace
# Test reports
report.html

<<<<<<< HEAD
# IDE
.vscode
=======
__*__/
>>>>>>> c3500d51
<|MERGE_RESOLUTION|>--- conflicted
+++ resolved
@@ -6,7 +6,6 @@
 *.pyc
 *.py[cod]
 .DS_Store
-.vscode
 
 # pyenv
 .python-version
@@ -32,9 +31,8 @@
 # Test reports
 report.html
 
-<<<<<<< HEAD
 # IDE
 .vscode
-=======
-__*__/
->>>>>>> c3500d51
+
+# local folders
+__*__/