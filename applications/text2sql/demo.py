--- conflicted
+++ resolved
@@ -19,19 +19,14 @@
 
 
 with st.form("Benchmark Selection"):
-<<<<<<< HEAD
     benchmark_id = st.selectbox("Choose your Benchmark", options=list(load_benchmark().keys()))
     n_questions = st.number_input("Max Questions",value =0)
-=======
-    benchmark_id = st.selectbox(
-        "Choose your Benchmark", options=list(load_benchmark().keys())
-    )
->>>>>>> 10143c8a
     select_benchmark = st.form_submit_button("Select Benchmark")
+    use_answer_validation=st.toggle("Answer Validation",value=False)
+    experiment_path=st.text_input("Experiments output path", value=None)
 
     evaluate_benchmark = st.form_submit_button("Evaluate Benchmark")
 
-st.session_state.use_answer_validation=st.toggle("Answer Validation")
 
 
 
@@ -53,7 +48,6 @@
 if select_benchmark:
     st.session_state.benchmark_metadata = load_benchmark(benchmark_id)
     if "datasource_url" in st.session_state.benchmark_metadata:
-<<<<<<< HEAD
         questions = json.load(open(os.path.join(os.getenv("SQL_BENCHMARKS_FOLDER"), 
                                         benchmark_id + ".json")))
         st.session_state.benchmark_questions=AG(atype=Text2sqlQuestion)
@@ -63,31 +57,10 @@
                             benchmark_id=benchmark_id,
                             endpoint_id=str(st.session_state.benchmark_metadata["datasource_url"].split("/")[-1])
                             ) )  
-=======
-        questions = json.load(
-            open(
-                os.path.join(os.getenv("SQL_BENCHMARKS_FOLDER"), benchmark_id + ".json")
-            )
-        )
-        st.session_state.benchmark_questions = AG(atype=Text2sqlQuestion)
-        for question in questions:
-            st.session_state.benchmark_questions.states.append(
-                Text2sqlQuestion(
-                    question=question["page_content"],
-                    sql=question["sql"],
-                    benchmark_id=benchmark_id,
-                    endpoint_id=str(
-                        st.session_state.benchmark_metadata["datasource_url"].split(
-                            "/"
-                        )[-1]
-                    ),
-                )
-            )
->>>>>>> 10143c8a
 
+    
     else:
 
-<<<<<<< HEAD
         st.session_state.benchmark_questions= AG.from_jsonl(
                 os.path.join(os.getenv("SQL_BENCHMARKS_FOLDER"), 
                                         benchmark_id + ".json"),     
@@ -96,15 +69,6 @@
                 max_rows=n_questions if n_questions>0 else None)  
     final_questions=[]
     for question in  st.session_state.benchmark_questions:
-=======
-        st.session_state.benchmark_questions = AG.from_jsonl(
-            os.path.join(os.getenv("SQL_BENCHMARKS_FOLDER"), benchmark_id + ".json"),
-            jsonl=False,
-            atype=Text2sqlQuestion,
-        )
-    final_questions = []
-    for question in st.session_state.benchmark_questions:
->>>>>>> 10143c8a
         question.benchmark_id = benchmark_id
         final_questions.append(question)
     st.session_state.benchmark_questions.states = final_questions
@@ -112,39 +76,14 @@
 
 
 if evaluate_benchmark and st.session_state.benchmark_questions:
-<<<<<<< HEAD
     with st.spinner("Wait Benchmark Execution In Progress"):
-        st.session_state.benchmark_questions = asyncio.run(execute_questions(st.session_state.benchmark_questions, answer_validation=st.session_state.use_answer_validation))
+        st.session_state.benchmark_questions = asyncio.run(execute_questions(st.session_state.benchmark_questions, answer_validation=use_answer_validation))
         ex = evaluate_execution_accuracy(st.session_state.benchmark_questions)
         st.write(f"Execution Accuracy: {ex}\nEvaluated on {len(st.session_state.benchmark_questions.states)} questions")
-=======
-    executed_questions = asyncio.run(
-        execute_questions(st.session_state.benchmark_questions)
-    )
-    st.write(evaluate_execution_accuracy(executed_questions))
->>>>>>> 10143c8a
+        if experiment_path: st.session_state.benchmark_questions.to_jsonl(experiment_path)
+     
 
 
-<<<<<<< HEAD
-=======
-with st.form("Select Question"):
-    select_question = st.selectbox(
-        "Choose a question",
-        format_func=lambda x: x.question,
-        options=st.session_state.benchmark_questions.states,
-    )
-    execute_selected = st.form_submit_button("Execute Selected Question")
-
-with st.form("Ask your own question"):
-    db = None
-    if "datasource_url" not in st.session_state.benchmark_metadata:
-        db = st.selectbox(
-            "Choose Target DB", options=list(get_schema_from_file(benchmark_id).keys())
-        )
-    user_question = st.text_input("Aks your question")
-    execute_user_question = st.form_submit_button("Ask Question")
-
->>>>>>> 10143c8a
 
 if execute_selected:
     test = AG(atype=Text2sqlQuestion, states=[select_question])
@@ -165,14 +104,14 @@
 if execute_selected or execute_user_question:
     test = asyncio.run(execute_questions(test))
     col1, col2 = st.columns(2)
-    col1.markdown(f"### System\n\n{test[0].generated_query}")
+    col1.markdown(f"### System\n\n```sql\n{test[0].generated_query}")
     
     try:
         col1.dataframe(json.loads(test[0].system_output_df))
     except:
         col1.write(test[0].system_output_df)
 
-    col2.markdown(f"### GT\n\n{test[0].sql or test[0].query}")
+    col2.markdown(f"### GT\n\n```sql\n{test[0].sql or test[0].query}")
 
     try:
         col2.dataframe(json.loads(test[0].gt_output_df))
