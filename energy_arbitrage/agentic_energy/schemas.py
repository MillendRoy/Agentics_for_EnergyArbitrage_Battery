from pydantic import BaseModel, Field
from typing import List, Optional, Dict

class MetricStats(BaseModel):
    count: Optional[int] = Field(None, description="Number of valid data points")
    min: Optional[float] = Field(None, description="Minimum value")
    max: Optional[float] = Field(None, description="Maximum value")
    avg: Optional[float] = Field(None, description="Average value")
    median: Optional[float] = Field(None, description="Median value")
    p25: Optional[float] = Field(None, description="25th percentile")
    p75: Optional[float] = Field(None, description="75th percentile")
    std: Optional[float] = Field(None, description="Standard deviation")
    var: Optional[float] = Field(None, description="Variance")

class DateRange(BaseModel):
    start: Optional[str]
    end: Optional[str]

class SummaryStats(BaseModel):
    region: str
    total_records: int
    date_range: DateRange
    prices: Optional[MetricStats]
    consumption: Optional[MetricStats]

class EnergyDataRecord(BaseModel):
    """Base energy data record with common fields across all regions"""
    timestamps: str = Field(description="Timestamp in ISO format")
    prices: Optional[float] = Field(None, description="Energy price at timestamp")
    consumption: Optional[float] = Field(None, description="Energy consumption")
    year: Optional[int] = Field(None, description="Year extracted from timestamp")
    region: Optional[str] = Field(None, description="Energy market region")

<<<<<<< HEAD
class BatteryParams(BaseModel):
    capacity_kwh: float = Field(100.0, gt=0)      # C
    soc_init: float = Field(0.5, ge=0, le=1)
    soc_min: float = 0.0
    soc_max: float = 1.0
    cmax_kw: float = Field(50, gt=0)
    dmax_kw: float = Field(50, gt=0)
    eta_c: float = 0.95 
    eta_d: float = 0.95
    soc_target: Optional[float] = None          # default: = soc_init

class DayInputs(BaseModel):
    prices_buy: List[float]                      # $/kWh
    demand_kw: List[float]                       # kW
    prices_sell: Optional[List[float]] = None    # if None and export allowed, equals buy
    allow_export: bool = False
    dt_hours: float = 1.0

class SolveRequest(BaseModel):
    battery: BatteryParams
    day: DayInputs
    solver: Optional[str] = None                 # "CBC","GLPK_MI","SCIP","GUROBI","CPLEX"
    solver_opts: Optional[Dict] = None

class SolveFromRecordsRequest(BaseModel):
    battery: BatteryParams
    records: List[EnergyDataRecord]
    dt_hours: float = 1.0
    allow_export: bool = False
    # if you pass a sell series, it will be used; else, sell==buy if export is allowed
    prices_sell: Optional[List[float]] = None
    solver: Optional[str] = None
    solver_opts: Optional[Dict] = None

class SolveResponse(BaseModel):
    status: str
    message: Optional[str] = None
    objective_cost: Optional[float] = None
    charge_kw: Optional[List[float]] = None
    discharge_kw: Optional[List[float]] = None
    import_kw: Optional[List[float]] = None
    export_kw: Optional[List[float]] = None
    soc: Optional[List[float]] = None 
=======

# New schemas for forecasting
class ForecastRecord(BaseModel):
    """Single forecast record comparing actual vs predicted"""
    timestamp: str = Field(description="Timestamp of the forecast")
    actual: float = Field(description="Actual observed value")
    predicted: float = Field(description="Predicted value from model")
    error: float = Field(description="Prediction error (predicted - actual)")

class ForecastMetrics(BaseModel):
    """Forecast quality metrics"""
    mse: float = Field(description="Mean Squared Error")
    rmse: float = Field(description="Root Mean Squared Error")
    mae: float = Field(description="Mean Absolute Error")
    num_predictions: int = Field(description="Number of predictions made")

class ForecastResult(BaseModel):
    """Complete forecast result for a target variable"""
    region: str = Field(description="Energy market region")
    target: str = Field(description="Target variable (prices or consumption)")
    start_date: str = Field(description="Forecast start date")
    end_date: str = Field(description="Forecast end date")
    lookback: int = Field(description="Number of historical points used")
    horizon: int = Field(description="Forecast horizon length")
    metrics: ForecastMetrics = Field(description="Forecast quality metrics")
    forecasts: List[ForecastRecord] = Field(description="Individual forecast records")



# from pydantic import BaseModel, Field
# from typing import List, Optional, Dict

# class MetricStats(BaseModel):
#     count: Optional[int] = Field(None, description="Number of valid data points")
#     min: Optional[float] = Field(None, description="Minimum value")
#     max: Optional[float] = Field(None, description="Maximum value")
#     avg: Optional[float] = Field(None, description="Average value")
#     median: Optional[float] = Field(None, description="Median value")
#     p25: Optional[float] = Field(None, description="25th percentile")
#     p75: Optional[float] = Field(None, description="75th percentile")
#     std: Optional[float] = Field(None, description="Standard deviation")
#     var: Optional[float] = Field(None, description="Variance")

# class DateRange(BaseModel):
#     start: Optional[str]
#     end: Optional[str]

# class SummaryStats(BaseModel):
#     region: str
#     total_records: int
#     date_range: DateRange
#     prices: Optional[MetricStats]
#     consumption: Optional[MetricStats]

# class EnergyDataRecord(BaseModel):
#     """Base energy data record with common fields across all regions"""
#     timestamps: str = Field(description="Timestamp in ISO format")
#     prices: Optional[float] = Field(None, description="Energy price at timestamp")
#     consumption: Optional[float] = Field(None, description="Energy consumption")
#     year: Optional[int] = Field(None, description="Year extracted from timestamp")
#     region: Optional[str] = Field(None, description="Energy market region")
>>>>>>> 66bd5926
<|MERGE_RESOLUTION|>--- conflicted
+++ resolved
@@ -31,7 +31,6 @@
     year: Optional[int] = Field(None, description="Year extracted from timestamp")
     region: Optional[str] = Field(None, description="Energy market region")
 
-<<<<<<< HEAD
 class BatteryParams(BaseModel):
     capacity_kwh: float = Field(100.0, gt=0)      # C
     soc_init: float = Field(0.5, ge=0, le=1)
@@ -75,7 +74,7 @@
     import_kw: Optional[List[float]] = None
     export_kw: Optional[List[float]] = None
     soc: Optional[List[float]] = None 
-=======
+
 
 # New schemas for forecasting
 class ForecastRecord(BaseModel):
@@ -136,5 +135,4 @@
 #     prices: Optional[float] = Field(None, description="Energy price at timestamp")
 #     consumption: Optional[float] = Field(None, description="Energy consumption")
 #     year: Optional[int] = Field(None, description="Year extracted from timestamp")
-#     region: Optional[str] = Field(None, description="Energy market region")
->>>>>>> 66bd5926
+#     region: Optional[str] = Field(None, description="Energy market region")