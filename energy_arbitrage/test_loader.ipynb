--- conflicted
+++ resolved
@@ -5,28 +5,23 @@
    "execution_count": 1,
    "id": "f09221f2",
    "metadata": {},
-<<<<<<< HEAD
    "outputs": [
     {
      "name": "stderr",
      "output_type": "stream",
      "text": [
-      "2025-10-07 22:45:34.619 | DEBUG    | agentics.core.llm_connections:<module>:121 - AGENTICS is connecting to the following LLM API providers:\n",
-      "2025-10-07 22:45:34.619 | DEBUG    | agentics.core.llm_connections:<module>:129 - 0 - Gemini\n",
-      "2025-10-07 22:45:34.619 | DEBUG    | agentics.core.llm_connections:<module>:135 - Please add API keys in .env file to add or disconnect providers.\n",
-      "2025-10-07 22:45:34.627 | DEBUG    | agentics.core.llm_connections:get_llm_provider:29 - No LLM provider specified. Using the first available provider.\n",
-      "2025-10-07 22:45:34.627 | DEBUG    | agentics.core.llm_connections:get_llm_provider:31 - Available LLM providers: ['gemini']. Using 'gemini'\n"
-     ]
-    }
-   ],
-=======
-   "outputs": [],
->>>>>>> a12952a4
+      "2025-10-07 23:17:39.098 | DEBUG    | agentics.core.llm_connections:<module>:121 - AGENTICS is connecting to the following LLM API providers:\n",
+      "2025-10-07 23:17:39.098 | DEBUG    | agentics.core.llm_connections:<module>:129 - 0 - Gemini\n",
+      "2025-10-07 23:17:39.098 | DEBUG    | agentics.core.llm_connections:<module>:135 - Please add API keys in .env file to add or disconnect providers.\n",
+      "2025-10-07 23:17:39.106 | DEBUG    | agentics.core.llm_connections:get_llm_provider:29 - No LLM provider specified. Using the first available provider.\n",
+      "2025-10-07 23:17:39.106 | DEBUG    | agentics.core.llm_connections:get_llm_provider:31 - Available LLM providers: ['gemini']. Using 'gemini'\n"
+     ]
+    }
+   ],
    "source": [
     "from dotenv import find_dotenv, load_dotenv\n",
     "load_dotenv(find_dotenv())\n",
-    "# from agentics import agentics as AG\n",
-    "from agentics.core.agentics import AG\n"
+    "from agentics import Agentics as AG"
    ]
   },
   {
@@ -39,11 +34,14 @@
      "name": "stderr",
      "output_type": "stream",
      "text": [
-<<<<<<< HEAD
-      "2025-10-07 22:45:35.873 | DEBUG    | agentics.core.agentics:from_csv:312 - Importing Agentics of type EnergyDataRecord from CSV /Users/millendroy/Projects/Agentic_Energy/Agentics_for_EnergyArbitrage_Battery/energy_arbitrage/agentic_energy/data/NewYork_energy_data.csv\n"
-=======
-      "2025-10-05 14:08:13.180 | DEBUG    | agentics.core.agentics:from_csv:307 - Importing Agentics of type EnergyDataRecord from CSV c:\\Users\\16467\\OneDrive\\Desktop\\Columbia\\Agentics\\New\\Agentics_for_EnergyArbitrage_Battery\\energy_arbitrage\\agentic_energy\\data\\NewYork_energy_data.csv\n"
->>>>>>> a12952a4
+      "2025-10-07 23:17:41.600 | DEBUG    | agentics.core.agentics:from_csv:312 - Importing Agentics of type EnergyDataRecord from CSV /Users/millendroy/Projects/Agentic_Energy/Agentics_for_EnergyArbitrage_Battery/energy_arbitrage/agentic_energy/data/NewYork_energy_data.csv\n"
+     ]
+    },
+    {
+     "name": "stdout",
+     "output_type": "stream",
+     "text": [
+      "Forecast Engine using device: cpu\n"
      ]
     }
    ],
@@ -84,35 +82,7 @@
      "name": "stdout",
      "output_type": "stream",
      "text": [
-      "aType : <class 'agentic_energy.schemas.SummaryStats'>\n",
-      "region: NEWYORK\n",
-      "total_records: 842118\n",
-      "date_range:\n",
-      "  start: '2016-01-01 00:00:00'\n",
-      "  end: '2023-12-31 23:55:00'\n",
-      "prices:\n",
-      "  count: 842118\n",
-      "  min: -1605.8480807856683\n",
-      "  max: 4489.850716479724\n",
-      "  avg: 36.446246538515986\n",
-      "  median: 26.38895136167702\n",
-      "  p25: 19.101974669593467\n",
-      "  p75: 39.39573638671309\n",
-      "  std: 49.90002591744642\n",
-      "  var: 2490.0125865618243\n",
-      "consumption:\n",
-      "  count: 842118\n",
-      "  min: 11339.7\n",
-      "  max: 32187.5\n",
-      "  avg: 17621.95834075937\n",
-      "  median: 17244.57175\n",
-      "  p25: 15266.02375\n",
-      "  p75: 19322.484474999997\n",
-      "  std: 3287.1438682568482\n",
-      "  var: 10805314.810618596\n",
-      "\n",
-      "\n",
-      "aType : <class 'agentic_energy.schemas.SummaryStats'>\n",
+      "Atype : <class 'agentic_energy.schemas.SummaryStats'>\n",
       "region: NEWYORK\n",
       "total_records: 842118\n",
       "date_range:\n",
@@ -168,35 +138,7 @@
      "name": "stdout",
      "output_type": "stream",
      "text": [
-      "aType : <class 'agentic_energy.schemas.SummaryStats'>\n",
-      "region: NEWYORK\n",
-      "total_records: 105479\n",
-      "date_range:\n",
-      "  start: '2020-01-01 00:05:00'\n",
-      "  end: '2020-12-31 23:55:00'\n",
-      "prices:\n",
-      "  count: 105479\n",
-      "  min: -946.561433194205\n",
-      "  max: 977.318054194437\n",
-      "  avg: 20.657460824572066\n",
-      "  median: 17.234785048101944\n",
-      "  p25: 13.66327168389902\n",
-      "  p75: 22.841476386965383\n",
-      "  std: 18.486209697000437\n",
-      "  var: 341.7399489614729\n",
-      "consumption:\n",
-      "  count: 105479\n",
-      "  min: 11339.7\n",
-      "  max: 30734.5582\n",
-      "  avg: 17096.097971165353\n",
-      "  median: 16562.0\n",
-      "  p25: 14696.4445\n",
-      "  p75: 18801.699999999997\n",
-      "  std: 3307.8742586141234\n",
-      "  var: 10942032.110801935\n",
-      "\n",
-      "\n",
-      "aType : <class 'agentic_energy.schemas.SummaryStats'>\n",
+      "Atype : <class 'agentic_energy.schemas.SummaryStats'>\n",
       "region: NEWYORK\n",
       "total_records: 105479\n",
       "date_range:\n",
@@ -235,7 +177,7 @@
   },
   {
    "cell_type": "code",
-   "execution_count": 6,
+   "execution_count": 7,
    "id": "294c9931",
    "metadata": {},
    "outputs": [
@@ -243,19 +185,7 @@
      "name": "stdout",
      "output_type": "stream",
      "text": [
-      "aType : <class 'agentic_energy.schemas.MetricStats'>\n",
-      "count: 105479\n",
-      "min: -946.561433194205\n",
-      "max: 977.318054194437\n",
-      "avg: 20.657460824572066\n",
-      "median: 17.234785048101944\n",
-      "p25: 13.66327168389902\n",
-      "p75: 22.841476386965383\n",
-      "std: 18.486209697000437\n",
-      "var: 341.7399489614729\n",
-      "\n",
-      "\n",
-      "aType : <class 'agentic_energy.schemas.MetricStats'>\n",
+      "Atype : <class 'agentic_energy.schemas.MetricStats'>\n",
       "count: 105479\n",
       "min: -946.561433194205\n",
       "max: 977.318054194437\n",
@@ -278,11 +208,7 @@
   },
   {
    "cell_type": "code",
-<<<<<<< HEAD
    "execution_count": 8,
-=======
-   "execution_count": 7,
->>>>>>> a12952a4
    "id": "0bbf8cce",
    "metadata": {},
    "outputs": [
@@ -292,11 +218,7 @@
        "MetricStats(count=105479, min=11339.7, max=30734.5582, avg=17096.097971165353, median=16562.0, p25=14696.4445, p75=18801.699999999997, std=3307.8742586141234, var=10942032.110801935)"
       ]
      },
-<<<<<<< HEAD
      "execution_count": 8,
-=======
-     "execution_count": 7,
->>>>>>> a12952a4
      "metadata": {},
      "output_type": "execute_result"
     }
@@ -317,7 +239,7 @@
  ],
  "metadata": {
   "kernelspec": {
-   "display_name": "agentics-py (3.11.3)",
+   "display_name": "agentics",
    "language": "python",
    "name": "python3"
   },
@@ -331,7 +253,7 @@
    "name": "python",
    "nbconvert_exporter": "python",
    "pygments_lexer": "ipython3",
-   "version": "3.11.3"
+   "version": "3.11.13"
   }
  },
  "nbformat": 4,
