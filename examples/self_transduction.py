--- conflicted
+++ resolved
@@ -8,33 +8,19 @@
 from dotenv import load_dotenv
 from pydantic import BaseModel
 
-<<<<<<< HEAD
-from agentics import Agentics as AG
-from agentics.core.llm_connections import get_llm_provider
-=======
 from agentics import AG
->>>>>>> 10143c8a
 
 load_dotenv()
 
 
 async def main():
-<<<<<<< HEAD
-    # Step 1. Load the Dataset
-=======
     ## Step 1. Load the Dataset
->>>>>>> 10143c8a
     movies = AG.from_csv(
         "data/categorization_example/movies.csv",
         max_rows=10,
     )
-<<<<<<< HEAD
-    movies.llm = get_llm_provider()
-    # Step 2. add attribute tweet to be used as a target for transduction
-=======
     movies.llm = AG.get_llm_provider()
     ## Step 2. add attribute tweet to be used as a target for transduction
->>>>>>> 10143c8a
     extended_movies = movies.add_attribute(
         "tweet", slot_type="str", description="Tweet used to advertise the movie"
     )
