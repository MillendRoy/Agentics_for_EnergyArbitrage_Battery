{
 "cells": [
  {
   "cell_type": "markdown",
   "id": "0",
   "metadata": {},
   "source": [
    "# Agentics Tutorial\n",
    "This is a step by step guide illustrating how to make a new AG, access and print its content, import and export it to files"
   ]
  },
  {
   "cell_type": "code",
   "execution_count": null,
<<<<<<< HEAD
   "id": "ee7f374b",
=======
   "id": "1",
>>>>>>> c3500d51
   "metadata": {},
   "outputs": [
    {
     "name": "stdout",
     "output_type": "stream",
     "text": [
      "\u001b[2mUsing Python 3.12.9 environment at: /Users/gliozzo/Code/agentics911/agentics/.venv\u001b[0m\n",
      "\u001b[2mAudited \u001b[1m1 package\u001b[0m \u001b[2min 18ms\u001b[0m\u001b[0m\n",
      "In Colab: False\n"
     ]
    }
   ],
   "source": [
    "! uv pip install agentics-py\n",
    "\n",
    "import os\n",
    "from pathlib import Path\n",
    "import sys\n",
    "from getpass import getpass\n",
    "\n",
    "from dotenv import find_dotenv, load_dotenv\n",
    "\n",
    "CURRENT_PATH = \"\"\n",
    "\n",
    "IN_COLAB = \"google.colab\" in sys.modules\n",
    "print(\"In Colab:\", IN_COLAB)\n",
    "\n",
    "if IN_COLAB:\n",
    "    CURRENT_PATH = \"/content/drive/MyDrive/\"\n",
    "    # Mount your google drive\n",
    "    from google.colab import drive\n",
    "\n",
    "    drive.mount(\"/content/drive\")\n",
<<<<<<< HEAD
    "    from google.colab import userdata\n",
    "\n",
    "    os.environ[\"GEMINI_API_KEY\"] = userdata.get(\"GEMINI_API_KEY\")\n",
=======
    "    load_dotenv(\"/content/drive/MyDrive/.env\")\n",
>>>>>>> c3500d51
    "else:\n",
    "    load_dotenv(find_dotenv())\n",
    "\n",
    "if not os.getenv(\"GEMINI_API_KEY\"):\n",
    "    os.environ[\"GEMINI_API_KEY\"] = getpass(\"Enter your GEMINI_API_KEY:\")\n",
    "\n",
    "base = Path(CURRENT_PATH)"
   ]
  },
  {
   "cell_type": "markdown",
   "id": "2",
   "metadata": {},
   "source": [
    "## Define a new AG\n",
    "\n",
    "Agentics provide the smarts of LLM to pydantic types. It does so by wrapping assigning any Pydantic type definitions to the atype field. "
   ]
  },
  {
   "cell_type": "code",
   "execution_count": null,
   "id": "3",
   "metadata": {},
   "outputs": [],
   "source": [
    "from agentics import AG\n",
    "from pydantic import BaseModel\n",
    "from typing import Optional\n",
    "\n",
    "\n",
    "class Movie(BaseModel):\n",
    "    title: Optional[str] = None\n",
    "    genre: Optional[str] = None\n",
    "    description: Optional[str] = None\n",
    "\n",
    "\n",
    "movies = AG(atype=Movie)\n",
    "print(movies.pretty_print())"
   ]
  },
  {
   "cell_type": "markdown",
   "id": "4",
   "metadata": {},
   "source": [
    "## Agentics are Typed Lists\n",
    "\n",
    "In addition to atypes, the AG class allows us to store a list of pydantic objects which are instances of atype. This enable them to exibit a list like behaviour, which allows us to access their states as arrays and use the + operator for concatenation.\n"
   ]
  },
  {
   "cell_type": "code",
   "execution_count": null,
   "id": "5",
   "metadata": {},
   "outputs": [],
   "source": [
    "movies = AG(atype=Movie)\n",
    "print(movies.states)  ### Initially empty states\n",
    "\n",
    "movies.states.append(Movie(title=\"The Godfather\"))  ### add new object\n",
    "print(movies[0])  ## print the first state\n",
    "\n",
    "movies.states.append(Movie(title=\"La dolce vita\"))  ## add second object\n",
    "print(\n",
    "    movies.pretty_print()\n",
    ")  ## the pretty print function return a string describing atype and states of the agentic\n",
    "\n",
    "for movie in movies:  ### Agentics can be used as lists and allow iteration on states\n",
    "    print(movie.model_dump_json())\n",
    "\n",
    "new_movies = AG(\n",
    "    atype=Movie, states=[Movie(title=\"Superman\")]\n",
    ")  ### Creating a new agentics to show sum\n",
    "\n",
    "movies += (\n",
    "    new_movies  ## agentics of the same type can be concatenated using the + operand\n",
    ")\n",
    "\n",
    "print(movies.pretty_print())\n",
    "\n",
    "print(len(movies))"
   ]
  },
  {
   "cell_type": "markdown",
   "id": "6",
   "metadata": {},
   "source": [
    "## Input/Output\n",
    "\n",
    "Agentics states can be initialized loaded and saved to .csv or .jsonl files. AType will be automatically generated from the column names (after they will be normalized as needed for valid pydantic fields), with all attributes set to strings.\n"
   ]
  },
  {
   "cell_type": "code",
   "execution_count": null,
   "id": "7",
   "metadata": {},
   "outputs": [],
   "source": [
    "# Create a new AG object from the privided csv file\n",
<<<<<<< HEAD
    "movies = AG.from_csv(base / \"data/movies.csv\")\n",
=======
    "movies = AG.from_csv(base /\"data/movies.csv\",max_rows=10)\n",
>>>>>>> c3500d51
    "\n",
    "# Note that the type is automatically induced and all arguments are set to srt\n",
    "print(movies.pretty_print())\n",
    "\n",
    "# Export the same AG in jsonl format\n",
    "movies.to_jsonl(base / \"data/movies.jsonl\")\n",
    "\n",
    "# Load new agentic from jsonl\n",
    "movies_copy = AG.from_jsonl(base / \"data/movies.jsonl\")\n",
    "movies_copy += movies\n",
    "\n",
    "# export the new AG in csv format\n",
    "movies_copy.to_csv(base / \"data/movies_copy.csv\")"
   ]
  },
  {
   "cell_type": "markdown",
   "id": "8",
   "metadata": {},
   "source": []
  }
 ],
 "metadata": {
  "kernelspec": {
   "display_name": ".venv",
   "language": "python",
   "name": "python3"
  },
  "language_info": {
   "codemirror_mode": {
    "name": "ipython",
    "version": 3
   },
   "file_extension": ".py",
   "mimetype": "text/x-python",
   "name": "python",
   "nbconvert_exporter": "python",
   "pygments_lexer": "ipython3",
<<<<<<< HEAD
   "version": "3.11.13"
=======
   "version": "3.12.9"
>>>>>>> c3500d51
  }
 },
 "nbformat": 4,
 "nbformat_minor": 5
}<|MERGE_RESOLUTION|>--- conflicted
+++ resolved
@@ -12,11 +12,7 @@
   {
    "cell_type": "code",
    "execution_count": null,
-<<<<<<< HEAD
-   "id": "ee7f374b",
-=======
    "id": "1",
->>>>>>> c3500d51
    "metadata": {},
    "outputs": [
     {
@@ -50,13 +46,9 @@
     "    from google.colab import drive\n",
     "\n",
     "    drive.mount(\"/content/drive\")\n",
-<<<<<<< HEAD
     "    from google.colab import userdata\n",
     "\n",
     "    os.environ[\"GEMINI_API_KEY\"] = userdata.get(\"GEMINI_API_KEY\")\n",
-=======
-    "    load_dotenv(\"/content/drive/MyDrive/.env\")\n",
->>>>>>> c3500d51
     "else:\n",
     "    load_dotenv(find_dotenv())\n",
     "\n",
@@ -160,11 +152,7 @@
    "outputs": [],
    "source": [
     "# Create a new AG object from the privided csv file\n",
-<<<<<<< HEAD
-    "movies = AG.from_csv(base / \"data/movies.csv\")\n",
-=======
     "movies = AG.from_csv(base /\"data/movies.csv\",max_rows=10)\n",
->>>>>>> c3500d51
     "\n",
     "# Note that the type is automatically induced and all arguments are set to srt\n",
     "print(movies.pretty_print())\n",
@@ -203,11 +191,7 @@
    "name": "python",
    "nbconvert_exporter": "python",
    "pygments_lexer": "ipython3",
-<<<<<<< HEAD
-   "version": "3.11.13"
-=======
    "version": "3.12.9"
->>>>>>> c3500d51
   }
  },
  "nbformat": 4,
