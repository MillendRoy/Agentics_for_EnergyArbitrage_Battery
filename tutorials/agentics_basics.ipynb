--- conflicted
+++ resolved
@@ -14,7 +14,6 @@
    "execution_count": null,
    "id": "1",
    "metadata": {},
-<<<<<<< HEAD
    "outputs": [
     {
      "name": "stdout",
@@ -26,9 +25,6 @@
      ]
     }
    ],
-=======
-   "outputs": [],
->>>>>>> dc9f5dd0
    "source": [
     "! uv pip install agentics-py\n",
     "\n",
@@ -74,35 +70,7 @@
    "execution_count": null,
    "id": "3",
    "metadata": {},
-<<<<<<< HEAD
-   "outputs": [
-    {
-     "name": "stderr",
-     "output_type": "stream",
-     "text": [
-      "2025-09-16 19:59:15.040 | DEBUG    | agentics.core.llm_connections:<module>:121 - AGENTICS is connecting to the following LLM API providers:\n",
-      "2025-09-16 19:59:15.041 | DEBUG    | agentics.core.llm_connections:<module>:124 - 0 - WatsonX\n",
-      "2025-09-16 19:59:15.041 | DEBUG    | agentics.core.llm_connections:<module>:129 - 1 - Gemini\n",
-      "2025-09-16 19:59:15.042 | DEBUG    | agentics.core.llm_connections:<module>:133 - 2 - OpenAI\n",
-      "2025-09-16 19:59:15.042 | DEBUG    | agentics.core.llm_connections:<module>:135 - Please add API keys in .env file to add or disconnect providers.\n",
-      "2025-09-16 19:59:15.048 | DEBUG    | agentics.core.llm_connections:get_llm_provider:29 - No LLM provider specified. Using the first available provider.\n",
-      "2025-09-16 19:59:15.048 | DEBUG    | agentics.core.llm_connections:get_llm_provider:31 - Available LLM providers: ['watsonx', 'gemini', 'openai']. Using 'watsonx'\n",
-      "2025-09-16 19:59:15.050 | DEBUG    | agentics.core.llm_connections:get_llm_provider:29 - No LLM provider specified. Using the first available provider.\n",
-      "2025-09-16 19:59:15.051 | DEBUG    | agentics.core.llm_connections:get_llm_provider:31 - Available LLM providers: ['watsonx', 'gemini', 'openai']. Using 'watsonx'\n"
-     ]
-    },
-    {
-     "name": "stdout",
-     "output_type": "stream",
-     "text": [
-      "Atype : <class '__main__.Movie'>\n",
-      "\n"
-     ]
-    }
-   ],
-=======
    "outputs": [],
->>>>>>> dc9f5dd0
    "source": [
     "from agentics import AG\n",
     "from pydantic import BaseModel\n",
@@ -170,98 +138,7 @@
    "execution_count": null,
    "id": "7",
    "metadata": {},
-<<<<<<< HEAD
-   "outputs": [
-    {
-     "name": "stderr",
-     "output_type": "stream",
-     "text": [
-      "2025-09-16 19:59:15.066 | DEBUG    | agentics.core.agentics:to_jsonl:871 - Exporting 10 Agentics to CSV data/movies.jsonl\n",
-      "2025-09-16 19:59:15.070 | DEBUG    | agentics.core.agentics:to_csv:861 - Exporting 20 Agentics to CSV data/movies_copy.csv\n"
-     ]
-    },
-    {
-     "name": "stdout",
-     "output_type": "stream",
-     "text": [
-      "Atype : <class 'agentics.core.utils.AType#movie_name:genre:descriptionOptional'>\n",
-      "movie_name: The Shawshank Redemption\n",
-      "genre: Drama, Crime\n",
-      "description: Imprisoned in the 1940s for the double murder of his wife and her lover,\n",
-      "  upstanding banker Andy Dufresne begins a new life at the Shawshank prison, where\n",
-      "  he puts his accounting skills to work for an amoral warden. During his long stretch\n",
-      "  in prison, Dufresne comes to be admired by the other inmates -- including an older\n",
-      "  prisoner named Red -- for his integrity and unquenchable sense of hope.\n",
-      "\n",
-      "movie_name: The Godfather\n",
-      "genre: Drama, Crime\n",
-      "description: Spanning the years 1945 to 1955, a chronicle of the fictional Italian-American\n",
-      "  Corleone crime family. When organized crime family patriarch, Vito Corleone barely\n",
-      "  survives an attempt on his life, his youngest son, Michael steps in to take care\n",
-      "  of the would-be killers, launching a campaign of bloody revenge.\n",
-      "\n",
-      "movie_name: The Godfather Part II\n",
-      "genre: Drama, Crime\n",
-      "description: In the continuing saga of the Corleone crime family, a young Vito Corleone\n",
-      "  grows up in Sicily and in 1910s New York. In the 1950s, Michael Corleone attempts\n",
-      "  to expand the family business into Las Vegas, Hollywood and Cuba.\n",
-      "\n",
-      "movie_name: Schindler's List\n",
-      "genre: Drama, History, War\n",
-      "description: The true story of how businessman Oskar Schindler saved over a thousand\n",
-      "  Jewish lives from the Nazis while they worked as slaves in his factory during World\n",
-      "  War II.\n",
-      "\n",
-      "movie_name: 12 Angry Men\n",
-      "genre: Drama\n",
-      "description: The defense and the prosecution have rested and the jury is filing into\n",
-      "  the jury room to decide if a young Spanish-American is guilty or innocent of murdering\n",
-      "  his father. What begins as an open and shut case soon becomes a mini-drama of each\n",
-      "  of the jurors' prejudices and preconceptions about the trial, the accused, and each\n",
-      "  other.\n",
-      "\n",
-      "movie_name: Spirited Away\n",
-      "genre: Animation, Family, Fantasy\n",
-      "description: A young girl, Chihiro, becomes trapped in a strange new world of spirits.\n",
-      "  When her parents undergo a mysterious transformation, she must call upon the courage\n",
-      "  she never knew she had to free her family.\n",
-      "\n",
-      "movie_name: The Dark Knight\n",
-      "genre: Drama, Action, Crime, Thriller\n",
-      "description: Batman raises the stakes in his war on crime. With the help of Lt. Jim\n",
-      "  Gordon and District Attorney Harvey Dent, Batman sets out to dismantle the remaining\n",
-      "  criminal organizations that plague the streets. The partnership proves to be effective,\n",
-      "  but they soon find themselves prey to a reign of chaos unleashed by a rising criminal\n",
-      "  mastermind known to the terrified citizens of Gotham as the Joker.\n",
-      "\n",
-      "movie_name: Dilwale Dulhania Le Jayenge\n",
-      "genre: Comedy, Drama, Romance\n",
-      "description: \"Raj is a rich, carefree, happy-go-lucky second generation NRI. Simran\\\n",
-      "  \\ is the daughter of Chaudhary Baldev Singh, who in spite of being an NRI is very\\\n",
-      "  \\ strict about adherence to Indian values. Simran has left for India to be married\\\n",
-      "  \\ to her childhood fianc\\xE9. Raj leaves for India with a mission at his hands,\\\n",
-      "  \\ to claim his lady love under the noses of her whole family. Thus begins a saga.\"\n",
-      "\n",
-      "movie_name: The Green Mile\n",
-      "genre: Fantasy, Drama, Crime\n",
-      "description: A supernatural tale set on death row in a Southern prison, where gentle\n",
-      "  giant John Coffey possesses the mysterious power to heal people's ailments. When\n",
-      "  the cell block's head guard, Paul Edgecomb, recognizes Coffey's miraculous gift,\n",
-      "  he tries desperately to help stave off the condemned man's execution.\n",
-      "\n",
-      "movie_name: Parasite\n",
-      "genre: ''\n",
-      "description: All unemployed, Ki-taek's family takes peculiar interest in the wealthy\n",
-      "  and glamorous Parks for their livelihood until they get entangled in an unexpected\n",
-      "  incident.\n",
-      "\n",
-      "\n"
-     ]
-    }
-   ],
-=======
    "outputs": [],
->>>>>>> dc9f5dd0
    "source": [
     "# Create a new AG object from the privided csv file\n",
     "movies = AG.from_csv(base /\"data/movies.csv\",max_rows=10)\n",
