--- conflicted
+++ resolved
@@ -12,11 +12,7 @@
   },
   {
    "cell_type": "code",
-<<<<<<< HEAD
-   "execution_count": null,
-=======
    "execution_count": 1,
->>>>>>> 10143c8a
    "id": "62180815",
    "metadata": {},
    "outputs": [
@@ -51,13 +47,9 @@
     "    # Mount your google drive\n",
     "    from google.colab import drive\n",
     "    drive.mount(\"/content/drive\")\n",
-<<<<<<< HEAD
     "    from google.colab import userdata\n",
     "\n",
     "    os.environ[\"GEMINI_API_KEY\"] = userdata.get(\"GEMINI_API_KEY\")\n",
-=======
-    "    load_dotenv(\"/content/drive/MyDrive/.env\")\n",
->>>>>>> 10143c8a
     "else:\n",
     "    load_dotenv(find_dotenv())\n",
     "\n",
@@ -312,18 +304,6 @@
     }
    ],
    "source": [
-<<<<<<< HEAD
-    "from agentics.core.llm_connections import available_llms, get_llm_provider\n",
-    "\n",
-    "print(available_llms)\n",
-    "\n",
-    "llm = get_llm_provider()  ## get the default LLM provider from the available ones\n",
-    "print(llm.call(\"Where is Rome?\"))\n",
-    "\n",
-    "llm = get_llm_provider(\n",
-    "    \"gemini\"\n",
-    ")  ## get a specific LLM provider from the available ones,change \"gemini\" with \"openai\", \"watsonx\", etc. as needed\n",
-=======
     "from agentics import AG\n",
     "print(AG.get_llm_provider(\"list\"))\n",
     "\n",
@@ -331,7 +311,6 @@
     "print(llm.call(\"Where is Rome?\"))\n",
     "\n",
     "llm=AG.get_llm_provider(\"gemini\") ## get a specific LLM provider from the available ones,change \"gemini\" with \"openai\", \"watsonx\", etc. as needed\n",
->>>>>>> 10143c8a
     "print(llm.call(\"Where is Rome?\"))"
    ]
   },
@@ -362,11 +341,7 @@
    "name": "python",
    "nbconvert_exporter": "python",
    "pygments_lexer": "ipython3",
-<<<<<<< HEAD
-   "version": "3.11.13"
-=======
    "version": "3.12.9"
->>>>>>> 10143c8a
   }
  },
  "nbformat": 4,
